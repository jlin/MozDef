--- conflicted
+++ resolved
@@ -23,7 +23,8 @@
         ])
 
         # Only notify on certain file extensions from config
-        filename_regex = "/.*\.({0})/".format(self.config.extensions.replace(',', '|'))
+        filename_regex = "/.*\.({0})/".format(
+            self.config.extensions.replace(',', '|'))
         search_query.add_must([
             QueryStringMatch('details.destination: {}'.format(filename_regex))
         ])
@@ -50,15 +51,10 @@
         for event in aggreg['allevents']:
             dropped_urls.add(event['_source']['details']['destination'])
 
-<<<<<<< HEAD
         summary = 'Multiple Proxy DROP events detected from {0} to the following executable file destination(s): {1}'.format(
-            aggreg['value'], ",".join(sorted(set(dropped_url_destinations))))
-=======
-        summary = 'Multiple Proxy DROP events detected from {0} to the following executable file destinations: {1}'.format(
             aggreg['value'],
-            ",".join(dropped_urls)
+            ",".join(sorted(dropped_urls))
         )
->>>>>>> 3cc4b08c
 
         # Create the alert object based on these properties
         return self.createAlertDict(summary, category, tags, aggreg['events'], severity)
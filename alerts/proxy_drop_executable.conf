--- conflicted
+++ resolved
@@ -1,7 +1,2 @@
 [options]
-<<<<<<< HEAD
-destinationfilter = (repomd.xml$)
-extensions = exe,sh,py,rb,bin
-=======
-extensions = exe,sh
->>>>>>> 3cc4b08c
+extensions = exe,sh,py,rb,bin
--- conflicted
+++ resolved
@@ -69,12 +69,8 @@
 
     Template.veristags.events({
         'dragstart .tag': function(e){
-<<<<<<< HEAD
             //console.log(this.tag)
             //console.log(e)
-=======
-            //console.log('dragging ' + this.tag)
->>>>>>> 283576f9
             e.originalEvent.dataTransfer.setData("text/plain",this.tag);
         },
         'load': function(e, template){
@@ -136,11 +132,7 @@
         },
         "drop .tags": function(e){
           e.preventDefault();
-<<<<<<< HEAD
           //console.log(e)
-=======
-          //console.log('drop event' + e)
->>>>>>> 283576f9
           tagtext=e.originalEvent.dataTransfer.getData("text/plain")
           //e.target.textContent=droptag
           //console.log(tagtext)

--- conflicted
+++ resolved
@@ -11,31 +11,11 @@
 Template.menu.helpers( {
     haveFeatures: function() {
         //subscription has records?
-<<<<<<< HEAD
-        return features.find().count() >0;
-=======
         return features.find().count() > 0;
-    },
-    resolveKibanaURL: function( url ) {
-        // special function just for the menu
-        // to adjust the kibana URL if we are told to make it 'relative'
-        // to whatever DNS name we are running on
-        // i.e. pass in http://relative:9090/app/kibana
-        // when the running dns is something.com
-        // and we will set the hostname to something.com instead of 'relative'
-        var kibanaURL = new URL( url );
-        if ( kibanaURL.hostname == 'relative' ) {
-            // we were passed something like  OPTIONS_METEOR_KIBANAURL=http://relative:9090/app/kibana
-            // so lets figure out where we should be
-            dnsURL = new URL( document.URL );
-            kibanaURL.hostname = dnsURL.hostname;
-        }
-        return kibanaURL;
     },
     // loads kibana dashboards
     kibanadashboards: function() {
         Meteor.call( 'loadKibanaDashboards' );
         return kibanadashboards.find();
->>>>>>> 2f31e067
     }
 } );
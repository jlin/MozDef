<!--
This Source Code Form is subject to the terms of the Mozilla Public
License, v. 2.0. If a copy of the MPL was not distributed with this
file, You can obtain one at http://mozilla.org/MPL/2.0/.
Copyright (c) 2014 Mozilla Corporation
-->

<template name="menu">
    <div class="container headercontainer">
        {{#if haveFeatures }}
            <div id="header"  class="row center">
                <span id="nav-main">
                <ul>
                    <li><img class="mozillalogo" src="/images/mozilla.svg" ></li>
                    <li><a class="mozdef" href="/" title="MOZDEF">MOZDEF</a></li>
                    {{#if isFeature "kibana"}}
                        <li> <a target="_blank" href={{ resolveKibanaURL mozdef.kibanaURL }}>Kibana</a>
                            <ul>
                                <li>
                                    {{#each kibanadashboards as item}}
                                        {{>kibanaDashboardItem}}
                                    {{/each}}
                                </li>
                            </ul>
                        </li>
<<<<<<< HEAD
                    </ul>
                </li>
                <li><a href="/alerts/">Alerts</a>
                    <ul>
                        <li class="first"><a href="/watchlist">watchlist</a></li>
                        <li class="first"><a href="/ipblocklist">ip blocklist</a></li>
                        <li class="first"><a href="/fqdnblocklist">fqdn blocklist</a></li>
                    </ul>
                </li>
                <li><a href="/investigations">Investigations</a>
                    <ul>
                        <li class="first"><a href="/investigation/new/">new investigation</a></li>
                    </ul>
                </li>
                <li><a href="/incidents">Incidents</a>
                    <ul>
                        <li class="first"><a href="/incident/new/">new incident</a></li>
                        <li class="last"><a href="/incidents/veris/">veris stats</a></li>
                    </ul>
                </li>
                <li class="first"><a href="#">Visualizations</a>
                    <ul>
                        <li class="first"><a href="/logincounts/">logincounts</a></li>
                        <li><a href="/attackers">attackers</a></li>
                        <li class="last"><a href="/globe">globe</a></li>
                    </ul>
                </li>
                <li><a href="/about">About</a></li>
            </ul>
            <label>
                {{#if loggingIn}}
                        loading
                {{/if}}
                {{> loginButtons align="right"}}
            </label>
=======
                    {{/if}}
>>>>>>> d9144b62

                    {{#if isFeature "alerts"}}
                        <li><a href="/alerts/">Alerts</a>
                            <ul>
                                {{#if isFeature "ipblocklist"}}
                                    <li><a href="/ipblocklist">ip blocklist</a></li>
                                {{/if}}
                                {{#if isFeature "fqdnblocklist"}}
                                    <li><a href="/fqdnblocklist">fqdn blocklist</a></li>
                                {{/if}}
                            </ul>
                        </li>
                    {{/if}}
                    {{#if isFeature "investigations"}}
                        <li><a href="/investigations">Investigations</a>
                            <ul>
                                <li><a href="/investigation/new/">new investigation</a></li>
                            </ul>
                        </li>
                    {{/if}}
                    {{#if isFeature "incidents"}}
                        <li><a href="/incidents">Incidents</a>
                            <ul>

                                <li><a href="/incident/new/">new incident</a></li>
                                <li><a href="/incidents/veris/">veris stats</a></li>
                            </ul>
                        </li>
                    {{/if}}
                    {{#if isFeature "visualizations"}}
                        <li class="first"><a href="#">Visualizations</a>
                            <ul>
                                {{#if isFeature "logincounts"}}
                                    <li><a href="/logincounts/">logincounts</a></li>
                                {{/if}}
                                {{#if isFeature "attackers"}}
                                    <li><a href="/attackers">attackers</a></li>
                                {{/if}}
                                {{#if isFeature "globe"}}
                                    <li><a href="/globe">globe</a></li>
                                {{/if}}
                            </ul>
                        </li>
                    {{/if}}
                    {{#if isFeature "about"}}
                        <li><a href="/about">About</a></li>
                    {{/if}}
                </ul>
                <label>
                    {{#if loggingIn}}
                            loading
                    {{/if}}
                    {{> loginButtons align="right"}}
                </label>

                </span>

            </div>
        {{/if}}
    </div>
</template>

<template name="kibanaDashboardItem">
    <li>
        <a target=" _blank" href="{{url}}">{{name}}</a>
    </li>
</template>
<|MERGE_RESOLUTION|>--- conflicted
+++ resolved
@@ -23,49 +23,13 @@
                                 </li>
                             </ul>
                         </li>
-<<<<<<< HEAD
-                    </ul>
-                </li>
-                <li><a href="/alerts/">Alerts</a>
-                    <ul>
-                        <li class="first"><a href="/watchlist">watchlist</a></li>
-                        <li class="first"><a href="/ipblocklist">ip blocklist</a></li>
-                        <li class="first"><a href="/fqdnblocklist">fqdn blocklist</a></li>
-                    </ul>
-                </li>
-                <li><a href="/investigations">Investigations</a>
-                    <ul>
-                        <li class="first"><a href="/investigation/new/">new investigation</a></li>
-                    </ul>
-                </li>
-                <li><a href="/incidents">Incidents</a>
-                    <ul>
-                        <li class="first"><a href="/incident/new/">new incident</a></li>
-                        <li class="last"><a href="/incidents/veris/">veris stats</a></li>
-                    </ul>
-                </li>
-                <li class="first"><a href="#">Visualizations</a>
-                    <ul>
-                        <li class="first"><a href="/logincounts/">logincounts</a></li>
-                        <li><a href="/attackers">attackers</a></li>
-                        <li class="last"><a href="/globe">globe</a></li>
-                    </ul>
-                </li>
-                <li><a href="/about">About</a></li>
-            </ul>
-            <label>
-                {{#if loggingIn}}
-                        loading
-                {{/if}}
-                {{> loginButtons align="right"}}
-            </label>
-=======
                     {{/if}}
->>>>>>> d9144b62
-
                     {{#if isFeature "alerts"}}
                         <li><a href="/alerts/">Alerts</a>
                             <ul>
+                                {{#if isFeature "watchlist"}}
+                                    <li><a href="/watchlist">watchlist</a></li>
+                                {{/if}}                                
                                 {{#if isFeature "ipblocklist"}}
                                     <li><a href="/ipblocklist">ip blocklist</a></li>
                                 {{/if}}

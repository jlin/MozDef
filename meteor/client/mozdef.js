/*
This Source Code Form is subject to the terms of the Mozilla Public
License, v. 2.0. If a copy of the MPL was not distributed with this
file, You can obtain one at http://mozilla.org/MPL/2.0/.
Copyright (c) 2014 Mozilla Corporation
*/
import { Meteor } from 'meteor/meteor';
import { Template } from 'meteor/templating';
import validator from 'validator';
import '/imports/collections.js';
import '/imports/settings.js';
import '/imports/helpers.js';
import '/client/js/jquery.highlight.js';
import PNotify from 'pnotify';
import 'pnotify/dist/pnotify.css';
import './mozdef.html';
import './menu.html';
import './menu.js';
import '/client/layout.js';


if (Meteor.isClient) {
    //default session variables
    //and session init actions
    Meteor.startup(function () {
        Session.set('verisfilter','category');
        Session.set('alertssearchtext','');
        Session.set('alertssearchtime','tail');
        Session.set('alertsfiltertext','');
        Session.set('alertsrecordlimit',100);
        Session.set('attackerlimit','10');
        Session.set('attackersearchIP','');
        Session.set('blockIPipaddress','');
        Session.set('watchItemwatchcontent','');
        Session.set('blockFQDN','');
        getAllPlugins();

    });

    //find plugins registered for a
    //specific endpoint
    pluginsForEndPoint=function(endpoint){
        matches=[]
        matches=_.filter(Session.get('plugins'),
                    function(e){
                        return _.indexOf(e.registration,endpoint) >-1 ;
                        });
        return matches;
    };

    getAllPlugins=function(){
        Meteor.apply('getplugins',[],
            onResultReceived = function(err,result){
                plugins=[]
                if (typeof err == 'undefined') {
                     //console.log(result);
                     if ( result.statusCode == 200){
                         plugins=result.data;
                     }
                } else {
                     console.log(err);
                }
                Session.set('plugins',plugins);
           })
    };

    //helper functions for UI templates
    //and other client javascript routines
    dateOrNull=function(maybeDate){
        adate=moment(Date.parse(maybeDate));
        if (adate.isValid()) {
            return adate.toDate();
        }else{
            return null;
        }
    };

    dateFormat=function(adate){
        mdate=moment(Date.parse(adate));
        if (mdate.isValid()) {
            dformat='MM/DD/YYYY hh:mm:ss A';
            return mdate.format(dformat);
        }else{
            return '';
        }
    };

    isIPv4=function(entry) {
      var blocks = entry.split(".");
      if(blocks.length === 4) {
        return blocks.every(function(block) {
          return parseInt(block,10) >=0 && parseInt(block,10) <= 255;
        });
      }
      return false;
    };

    isURL=function(astring){
        return validator.isURL(astring);
    };

    //used to take a dot notation string and get that object.field
    //from a javascript object
    objectIndex=function(obj,i){
        return !(i.match(/\[(\d+)\]/)) ? obj[i] :
            (obj[i.replace(i.match(/\[(\d+)\]/)[0], '')])[i.match(/\[(\d+)\]/)[1]];
    }

    objectField=function(obj,dotstring){
        return(dotstring.split('.').reduce(objectIndex,obj));
    }

    //debug/testing functions
    debugLog=function(logthis){
        if (typeof console !== 'undefined') {
          console.log(logthis);
        }
    };

    formToObject=function(selector){
        //send a selctor like "#formID :input"
        //get back an object you can JSON.stringify
        //as an array of key:value pairs
        //for each named item in a form
        var inputs = $(selector);
        var formobj = $.map(inputs, function(n, i)
        {
            var o = {};
            switch($(n).attr("type")){
                case "radio":
                case "checkbox":
                    o[n.name] = $(n).prop('checked');
                    break;
                default:
                    o[n.name] = $(n).val();
                    break;
            }
            return o;
        });
        return formobj;
    };

    // given an object, recurse it and
    // return a list of it's key/value pairs
    listFlatten = function(x, result, prefix) {
        if(_.isObject(x)) {
            _.each(x, function(v, k) {
                listFlatten(v, result,  k)
            })
        } else {
            result.push({key:prefix,value: x})
        }
        return result
    };

    Template.hello.helpers({
        greeting: function() {
            if (typeof console !== 'undefined')
                console.log("mozdef starting");
            return "MozDef: The Mozilla Defense Platform";
        }
    });

    Template.hello.events({
        'click' : function () {
            // template data, if any, is available in 'this'
            Session.set('displayMessage', 'Welcome &amp; to mozdef.')
        }
    });

    // loads kibana dashboards
    Template.menu.helpers({
        kibanadashboards: function() {
            Meteor.call('loadKibanaDashboards');
            return kibanadashboards.find();
        }
    });

    UI.registerHelper('isFeature',function(featureName){
        return isFeature(featureName);
    });

    UI.registerHelper('uiDateFormat',function(adate){
        return dateFormat(adate);
    });

    //helper functions for handlebars
    UI.registerHelper('now', function() {
        return new Date();
    });

    UI.registerHelper('mozdef',function(){
        //return the mozdef server settings object.
        return mozdef
    });

    UI.registerHelper('getAlertURL', function(alertid){
        //could be mongo id or es id
        //assume mongo
        if ( alerts.find({'_id':alertid}).count() >0 ){
            id=alerts.findOne({'_id':alertid}).esmetadata.id;
            return(getSetting('rootURL') + '/alert/' +  id);
        }else{
            return(getSetting('rootURL') + '/alert/' +  alertid);
        }
    });

    UI.registerHelper('getAttackerURL', function(attackerid){
        //return the router URL for a specific attacker
        return(getSetting('rootURL') + '/attacker/' +  attackerid);
    });

    UI.registerHelper('getAttackerIndicator', function(attackerid){
        //return the first indicator from a specific attacker
        return(attackers.findOne({'_id':attackerid}).indicators[0].ipv4address);
    });

    UI.registerHelper('isselected',function(optionvalue,datavalue){
        if (optionvalue==datavalue){
            return 'selected'
        }else{
            return ''
        }
    });

    UI.registerHelper('eachSorted',function(context,options){
            var ret = "";

            for(var i=0, j=context.length; i<j; i++) {
              ret = ret + options.fn(context.sort()[i]);
            }

            return ret;
    });

    UI.registerHelper('isEqual', function (var1,var2){
        //easy comparison operator for template engine
        return var1 === var2;
    });

    UI.registerHelper('isNotEqual', function (var1,var2){
        //easy comparison operator for template engine
        return var1 !== var2
    });

    UI.registerHelper('isAnObject', function (var1){
        //help the template engine figure out objects for "each" iteration
        return _.isObject(var1)
    });

    UI.registerHelper('objKeyValue', function (obj,yieldObject) {
        //given an object, return key:value pairs
        //for easy iteration.

        //decide whether to return objects natively:
        yieldObject = typeof yieldObject !== 'undefined' ? yieldObject : true;

        return _.map(obj, function(i, k) {
                if ( ! _.isObject(i) ) {
                    return {key: k, value: i};
                } else {
                    if (yieldObject) {
                        return { key: k, value: i};
                    } else {
                        return { key: null, value: null};
                    }
                }

        });
    });

    UI.registerHelper('objFlatten', function(obj){
        return listFlatten(obj,[]);
    });

    UI.registerHelper('stringify',function(obj) {
       //given a json objects, simply stringify it
       return JSON.stringify(obj,null,2)
    });

    UI.registerHelper('pluginsForEndPoint',function(endpoint){
        return pluginsForEndPoint(endpoint);
    });

    UI.registerHelper('ipDecorate',function(elementText){
        //decorate text containing an ipv4 address
        var anelement=$($.parseHTML('<span>' + elementText + '</span>'))
        var words=anelement.text().split(' ');
        words.forEach(function(w){
            //clean up potential interference chars
            w=w.replace(/,|:|;/g,'')
            if ( isIPv4(w) ){
                    //console.log(w);
                anelement.
                highlight(  w,
                            {wordsOnly:false,
                            element: "em",
                            className:"ipaddress"});
            }
          });
        //add a drop down menu to any .ipaddress
        anelement.children( '.ipaddress').each(function( index ) {
            iptext=$(this).text();
            //add a caret so it looks drop downy
            $(this).append('<b class="caret"></b>');

            //wrap the whole thing in a ul dropdown class
            $(this).wrap( "<ul class='dropdown'><li><a href='#'></a><li></ul>" );

            //add the drop down menu
            ipmenu=$("<ul class='sub_menu' />");
            copyitem=$("<li><a class='ipmenu-copy' data-ipaddress='" + iptext + "'href='#'>copy</a></li>");
            whoisitem=$("<li><a class='ipmenu-whois' data-ipaddress='" + iptext + "'href='#'>whois</a></li>");
            dshielditem=$("<li><a class='ipmenu-dshield' data-ipaddress='" + iptext + "'href='#'>dshield</a></li>");
            intelitem=$("<li><a class='ipmenu-intel' data-ipaddress='" + iptext + "'href='#'>ip intel</a></li>");
<<<<<<< HEAD
            if ( isFeature('watchItemitem') ){
            watchItemitem=$("<li><a class='ipmenu-watchitem' data-ipaddress='" + iptext + "'href='#'>watch</a></li>");
            }else{
            watchItemitem=$();
            }
=======
            watchItemitem=$("<li><a class='ipmenu-watchitem' data-ipaddress='" + iptext + "'href='#'>watch</a></li>");
>>>>>>> ee606a17
            if ( isFeature('blockip') ){
                blockIPitem=$("<li><a class='ipmenu-blockip' data-ipaddress='" + iptext + "'href='#'>block</a></li>");
            }else{
                blockIPitem=$();
            }
<<<<<<< HEAD

=======
>>>>>>> ee606a17
            ipmenu.append(copyitem,whoisitem,dshielditem,intelitem,watchItemitem,blockIPitem);

            $(this).parent().parent().append(ipmenu);
        });
        //return raw html, consume as {{{ ipDecorate fieldname }}} in a meteor template
        return anelement.prop('outerHTML');
    });

    UI.registerHelper('isURL',function(astring){
        //template access to isURL function
       return isURL(astring);
    });

    //Notify messages for the UI
    Deps.autorun(function() {
        //set Session.set('displayMessage','title&text')
        //to have a pnotify 'info' style message
        //created with that title/text
        //set Session.set('errorMessage','title&text')
        //for an error styled message

        var message = Session.get('displayMessage');
        //console.log('Got new session message');
        if (message) {
            var stringArray = message.split('&');
            new PNotify({
              title : stringArray[0],
              text: stringArray[1],
              type: 'info',
              delay: 2000,
              styling: 'bootstrap3',
              buttons:{
                closer:true,
                closer_hover:false
              }
            });
            if (typeof console !== 'undefined')
              console.log(message)
            Session.set('displayMessage', null);
        }

        var errormessage = Session.get('errorMessage');
        if (errormessage) {
            var stringArray = errormessage.split('&');
            new PNotify({
              title : stringArray[0],
              text: stringArray[1],
              type: 'error',
              styling: 'bootstrap3',
              buttons:{
                closer:true,
                closer_hover:false
              }
            });
            if (typeof console !== 'undefined')
              console.log(errormessage)
            Session.set('errorMessage', null);
        }
    });

    // login abstraction
    Meteor.login = function(callback) {
        var authenticationType = getSetting('authenticationType').toLowerCase();
        switch(authenticationType){
            case 'meteor-password':
                Meteor.loginViaPassword(callback);
                break;
            case 'oidc':
                Meteor.loginViaHeader(callback);
                break;
            default:
                // non-breaking default of header
                // todo: evaluate defaulting to meteor-password
                Meteor.loginViaHeader(callback);
                break;
        }
    }

    //assumes connection to an nginx/apache front end
    //serving up an site handling authentication set via
    //server side header
    Meteor.loginViaHeader = function(callback) {
      //create a login request to pass to loginHandler
      var loginRequest = {};
      //send the login request
      Accounts.callLoginMethod({
        methodArguments: [loginRequest],
        userCallback: callback
      });
    };

    Meteor.loginViaPassword = function(callback) {
        // noop - allow meteor to pass through
    };

    Meteor.logout = function(callback) {
        var authenticationType = getSetting('authenticationType').toLowerCase();
        switch(authenticationType){
            case 'meteor-password':
                Meteor.logoutViaAccounts(callback);
                break;
            case 'oidc':
                Meteor.logoutViaHeader(callback);
                break;
            default:
                Meteor.logoutViaAccounts(callback);
                break;
        }
    };

    // Logout via custom URL
    Meteor.logoutViaHeader = function(callback) {
        window.location.href = getSetting('rootURL').toLowerCase() + '/logout';
    };

    Meteor.logoutViaAccounts = function(callback) {
        return Accounts.logout(callback);
    };

};<|MERGE_RESOLUTION|>--- conflicted
+++ resolved
@@ -313,24 +313,16 @@
             whoisitem=$("<li><a class='ipmenu-whois' data-ipaddress='" + iptext + "'href='#'>whois</a></li>");
             dshielditem=$("<li><a class='ipmenu-dshield' data-ipaddress='" + iptext + "'href='#'>dshield</a></li>");
             intelitem=$("<li><a class='ipmenu-intel' data-ipaddress='" + iptext + "'href='#'>ip intel</a></li>");
-<<<<<<< HEAD
-            if ( isFeature('watchItemitem') ){
+            if ( isFeature('watchItem') ){
             watchItemitem=$("<li><a class='ipmenu-watchitem' data-ipaddress='" + iptext + "'href='#'>watch</a></li>");
             }else{
             watchItemitem=$();
             }
-=======
-            watchItemitem=$("<li><a class='ipmenu-watchitem' data-ipaddress='" + iptext + "'href='#'>watch</a></li>");
->>>>>>> ee606a17
             if ( isFeature('blockip') ){
                 blockIPitem=$("<li><a class='ipmenu-blockip' data-ipaddress='" + iptext + "'href='#'>block</a></li>");
             }else{
                 blockIPitem=$();
             }
-<<<<<<< HEAD
-
-=======
->>>>>>> ee606a17
             ipmenu.append(copyitem,whoisitem,dshielditem,intelitem,watchItemitem,blockIPitem);
 
             $(this).parent().parent().append(ipmenu);

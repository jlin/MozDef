--- conflicted
+++ resolved
@@ -151,12 +151,9 @@
         result, metadata = self.plugin.onMessage(event, self.metadata)
         assert result['category'] == 'suricata'
         assert result['source'] == 'alamakota'
-<<<<<<< HEAD
-=======
 
     def verify_metadata(self, metadata):
         assert metadata['index'] == 'events'
->>>>>>> 73fe7c97
 
     def test_defaults(self):
         event = {

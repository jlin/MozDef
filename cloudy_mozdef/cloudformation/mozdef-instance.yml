--- conflicted
+++ resolved
@@ -157,10 +157,8 @@
                 # to use relative links to Kibana : https://github.com/mozilla/MozDef/pull/956
                 OPTIONS_METEOR_KIBANAURL=https://relative:9090/_plugin/kibana/
                 OPTIONS_METEOR_ROOTURL=https://${DomainName}
-<<<<<<< HEAD
                 METEOR_BACKEND=meteor:3000
                 ESBACKEND=${KibanaDomainOnlyURL}
-=======
                 # Disable certain web ui features
                 OPTIONS_REMOVE_FEATURES=ipblocklist,fqdnblocklist,logincounts,globe
                 # See https://github.com/mozilla-iam/mozilla.oidc.accessproxy/blob/master/README.md#setup
@@ -169,7 +167,6 @@
                 client_secret=${OIDCClientSecret}
                 discovery_url=${OIDCDiscoveryURL}
                 backend=http://meteor:3000
->>>>>>> 4e9b448a
                 redirect_uri_path=/redirect_uri
                 httpsredir=no
                 # Meteor settings
@@ -216,12 +213,8 @@
                     'get_watchlist.AlertWatchList': {'schedule': timedelta(minutes=1)},
                     'guard_duty_probe.AlertGuardDutyProbe': {'schedule': crontab(minute='*/1')},
                     'cloudtrail_logging_disabled.AlertCloudtrailLoggingDisabled': {'schedule': timedelta(minutes=1)},
-<<<<<<< HEAD
-                    'cloudtrail_deadman.AlertCloudtrailDeadman': {'schedule': timedelta(minutes=15)}
-=======
+                    'cloudtrail_deadman.AlertCloudtrailDeadman': {'schedule': timedelta(minutes=15)},
                     'cloudtrail_public_bucket.AlertCloudtrailPublicBucket': {'schedule': timedelta(minutes=1)},
-                    'cloudtrail_deadman.AlertCloudtrailDeadman': {'schedule': timedelta(hours=1)},
->>>>>>> 4e9b448a
                 }
 
                 ALERT_PLUGINS = [

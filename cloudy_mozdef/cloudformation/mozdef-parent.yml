--- conflicted
+++ resolved
@@ -79,17 +79,14 @@
         MozDefSecurityGroupId: !GetAtt MozDefSecurityGroups.Outputs.MozDefSecurityGroupId
         MozDefLoadBalancerSecurityGroupId: !GetAtt MozDefSecurityGroups.Outputs.MozDefLoadBalancerSecurityGroupId
         MozDefACMCertArn: !Ref ACMCertArn
-<<<<<<< HEAD
         ESURL: !GetAtt MozDefES.Outputs.ElasticsearchURL
         KibanaURL: !GetAtt MozDefES.Outputs.ElasticsearchKibanaURL
         AmazonMQURL: !GetAtt MozDefMQ.Outputs.MQURL
         AmazonMQUsername: !GetAtt MozDefMQ.Outputs.MQUser
         AmazonMQPassword: !GetAtt MozDefMQ.Outputs.MQPassword
-=======
         OIDCClientId: !Ref OIDCClientId
         OIDCClientSecret: !Ref OIDCClientSecret
         IDPurl: !Ref IDPurl
->>>>>>> 09b5301d
       Tags:
         - Key: application
           Value: mozdef
